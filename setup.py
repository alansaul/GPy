--- conflicted
+++ resolved
@@ -169,13 +169,8 @@
                    'Operating System :: Microsoft :: Windows',
                    'Operating System :: POSIX :: Linux',
                    'Programming Language :: Python :: 2.7',
-<<<<<<< HEAD
-                   'Programming Language :: Python :: 3.3',
-                   'Programming Language :: Python :: 3.5',
-=======
                    'Programming Language :: Python :: 3.5',
                    'Programming Language :: Python :: 3.6',
->>>>>>> 7592088a
                    'Framework :: IPython',
                    'Intended Audience :: Science/Research',
                    'Intended Audience :: Developers',
