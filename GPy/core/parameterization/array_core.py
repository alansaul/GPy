# Copyright (c) 2012, GPy authors (see AUTHORS.txt).
# Licensed under the BSD 3-clause license (see LICENSE.txt)

__updated__ = '2013-12-16'

import numpy as np
from parameter_core import Observable

class ListArray(np.ndarray):
    """
    ndarray which can be stored in lists and checked if it is in.
    WARNING: This overrides the functionality of x==y!!!
    Use numpy.equal(x,y) for element-wise equality testing.
    """
    
    def __new__(cls, input_array):
        obj = np.asanyarray(input_array).view(cls)
        return obj
    #def __eq__(self, other):
    #    return other is self

class ParamList(list):

    def __contains__(self, other):
        for el in self:
            if el is other:
                return True
        return False

    pass

class ObservableArray(ListArray, Observable):
    """
    An ndarray which reports changes to its observers.
    The observers can add themselves with a callable, which
    will be called every time this array changes. The callable
    takes exactly one argument, which is this array itself.
    """
    __array_priority__ = -1 # Never give back ObservableArray
    def __new__(cls, input_array):
        cls.__name__ = "ObservableArray\n     "
        obj = super(ObservableArray, cls).__new__(cls, input_array).view(cls)
        obj._observers_ = {}
        return obj
    def __array_finalize__(self, obj):
        # see InfoArray.__array_finalize__ for comments
        if obj is None: return
        self._observers_ = getattr(obj, '_observers_', None)
    
    def __setitem__(self, s, val, update=True):
        super(ObservableArray, self).__setitem__(s, val)
        if update:
            self._notify_observers()
    def __getslice__(self, start, stop):
        return self.__getitem__(slice(start, stop))
    def __setslice__(self, start, stop, val):
<<<<<<< HEAD
        return self.__setitem__(slice(start, stop), val)
=======
        return self.__setitem__(slice(start, stop), val)  

>>>>>>> 32deb208
    def __copy__(self, *args):
        return ObservableArray(self.view(np.ndarray).copy())
    def copy(self, *args):
        return self.__copy__(*args)

    def __ror__(self, *args, **kwargs):
        r =  np.ndarray.__ror__(self, *args, **kwargs)
        self._notify_observers()
        return r
        

    def __ilshift__(self, *args, **kwargs):
        r = np.ndarray.__ilshift__(self, *args, **kwargs)
        self._notify_observers()
        return r


    def __irshift__(self, *args, **kwargs):
        r = np.ndarray.__irshift__(self, *args, **kwargs)
        self._notify_observers()
        return r


    def __rrshift__(self, *args, **kwargs):
        r = np.ndarray.__rrshift__(self, *args, **kwargs)
        self._notify_observers()
        return r


    def __ixor__(self, *args, **kwargs):
        r = np.ndarray.__ixor__(self, *args, **kwargs)
        self._notify_observers()
        return r


    def __rxor__(self, *args, **kwargs):
        r = np.ndarray.__rxor__(self, *args, **kwargs)
        self._notify_observers()
        return r



    def __rdivmod__(self, *args, **kwargs):
        r = np.ndarray.__rdivmod__(self, *args, **kwargs)
        self._notify_observers()
        return r


    def __radd__(self, *args, **kwargs):
        r = np.ndarray.__radd__(self, *args, **kwargs)
        self._notify_observers()
        return r


    def __rdiv__(self, *args, **kwargs):
        r = np.ndarray.__rdiv__(self, *args, **kwargs)
        self._notify_observers()
        return r


    def __rtruediv__(self, *args, **kwargs):
        r = np.ndarray.__rtruediv__(self, *args, **kwargs)
        self._notify_observers()
        return r


    def __ipow__(self, *args, **kwargs):
        r = np.ndarray.__ipow__(self, *args, **kwargs)
        self._notify_observers()
        return r


    def __rmul__(self, *args, **kwargs):
        r = np.ndarray.__rmul__(self, *args, **kwargs)
        self._notify_observers()
        return r


    def __rpow__(self, *args, **kwargs):
        r = np.ndarray.__rpow__(self, *args, **kwargs)
        self._notify_observers()
        return r


    def __rsub__(self, *args, **kwargs):
        r = np.ndarray.__rsub__(self, *args, **kwargs)
        self._notify_observers()
        return r


    def __ifloordiv__(self, *args, **kwargs):
        r = np.ndarray.__ifloordiv__(self, *args, **kwargs)
        self._notify_observers()
        return r


    def __isub__(self, *args, **kwargs):
        r = np.ndarray.__isub__(self, *args, **kwargs)
        self._notify_observers()
        return r


    def __ior__(self, *args, **kwargs):
        r = np.ndarray.__ior__(self, *args, **kwargs)
        self._notify_observers()
        return r


    def __itruediv__(self, *args, **kwargs):
        r = np.ndarray.__itruediv__(self, *args, **kwargs)
        self._notify_observers()
        return r


    def __idiv__(self, *args, **kwargs):
        r = np.ndarray.__idiv__(self, *args, **kwargs)
        self._notify_observers()
        return r


    def __rfloordiv__(self, *args, **kwargs):
        r = np.ndarray.__rfloordiv__(self, *args, **kwargs)
        self._notify_observers()
        return r


    def __iand__(self, *args, **kwargs):
        r = np.ndarray.__iand__(self, *args, **kwargs)
        self._notify_observers()
        return r


    def __imod__(self, *args, **kwargs):
        r = np.ndarray.__imod__(self, *args, **kwargs)
        self._notify_observers()
        return r


    def __iadd__(self, *args, **kwargs):
        r = np.ndarray.__iadd__(self, *args, **kwargs)
        self._notify_observers()
        return r


    def __imul__(self, *args, **kwargs):
        r = np.ndarray.__imul__(self, *args, **kwargs)
        self._notify_observers()
        return r


    def __rshift__(self, *args, **kwargs):
        r = np.ndarray.__rshift__(self, *args, **kwargs)
        self._notify_observers()
        return r
<|MERGE_RESOLUTION|>--- conflicted
+++ resolved
@@ -12,7 +12,7 @@
     WARNING: This overrides the functionality of x==y!!!
     Use numpy.equal(x,y) for element-wise equality testing.
     """
-    
+
     def __new__(cls, input_array):
         obj = np.asanyarray(input_array).view(cls)
         return obj
@@ -46,7 +46,6 @@
         # see InfoArray.__array_finalize__ for comments
         if obj is None: return
         self._observers_ = getattr(obj, '_observers_', None)
-    
     def __setitem__(self, s, val, update=True):
         super(ObservableArray, self).__setitem__(s, val)
         if update:
@@ -54,12 +53,7 @@
     def __getslice__(self, start, stop):
         return self.__getitem__(slice(start, stop))
     def __setslice__(self, start, stop, val):
-<<<<<<< HEAD
         return self.__setitem__(slice(start, stop), val)
-=======
-        return self.__setitem__(slice(start, stop), val)  
-
->>>>>>> 32deb208
     def __copy__(self, *args):
         return ObservableArray(self.view(np.ndarray).copy())
     def copy(self, *args):
@@ -69,7 +63,6 @@
         r =  np.ndarray.__ror__(self, *args, **kwargs)
         self._notify_observers()
         return r
-        
 
     def __ilshift__(self, *args, **kwargs):
         r = np.ndarray.__ilshift__(self, *args, **kwargs)
