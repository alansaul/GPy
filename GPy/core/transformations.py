--- conflicted
+++ resolved
@@ -44,25 +44,13 @@
 class Negative_logexp(Transformation):
     domain = NEGATIVE
     def f(self, x):
-<<<<<<< HEAD
         return -Logexp.f(x)  # np.log(1. + np.exp(x))
     def finv(self, f):
         return Logexp.finv(-f)  # np.log(np.exp(-f) - 1.)
     def gradfactor(self, f):
         return -Logexp.gradfactor(-f)
-        #ef = np.exp(-f)
-        #return -(ef - 1.) / ef
     def initialize(self, f):
         return -Logexp.initialize(f)  # np.abs(f)
-=======
-        return -logexp.f(x)
-    def finv(self, f):
-        return logexp.finv(-f) 
-    def gradfactor(self, f):
-        return -logexp.gradfactor(-f)
-    def initialize(self, f):
-        return -logexp.initialize(f)
->>>>>>> dfb00f46
     def __str__(self):
         return '(-ve)'
 
@@ -93,12 +81,8 @@
     def __str__(self):
         return '(+ve_c)'
 
-<<<<<<< HEAD
 class Exponent(Transformation):
     # TODO: can't allow this to go to zero, need to set a lower bound. Similar with negative Exponent below. See old MATLAB code.
-=======
-class exponent(transformation):
->>>>>>> dfb00f46
     domain = POSITIVE
     def f(self, x):
         return np.where(x<lim_val, np.where(x>-lim_val, np.exp(x), np.exp(-lim_val)), np.exp(lim_val))
