--- conflicted
+++ resolved
@@ -53,44 +53,21 @@
         if not name.startswith('_'):
             sys.modules['GPy.kern._src.{}'.format(name)] = module
     try:
-<<<<<<< HEAD
         import cPickle as pickle
         if isinstance(file_or_path, basestring):
             with open(file_or_path, 'rb') as f:
                 m = pickle.load(f)
         else:
             m = pickle.load(file_or_path)
-    except:
-        import pickle
+    except: # python3
+        import pickle 
         if isinstance(file_or_path, str):
             with open(file_or_path, 'rb') as f:
-                m = pickle.load(f)
+                u = pickle._Unpickler(f)  # @UndefinedVariable
+                u.encoding = 'latin1'
+                m = u.load()
         else:
-            m = pickle.load(file_or_path)
-=======
-        try:
-            import cPickle as pickle
-            if isinstance(file_or_path, basestring):
-                with open(file_or_path, 'rb') as f:
-                    u = pickle._Unpickler(f)
-                    u.encoding = 'latin1'
-                    m = u.load()
-            else:
-                 m = pickle.load(file_or_path)
-        except:
-            import pickle
-            if isinstance(file_or_path, str):
-                with open(file_or_path, 'rb') as f:
-                    m = pickle.load(f)
-            else:
-                m = pickle.load(file_or_path)
-    except ImportError:
-        import sys
-        import inspect
-        sys.modules['GPy.kern._src'] = kern.src
-        for name, module in inspect.getmembers(kern.src):
-            if not name.startswith('_'):
-                sys.modules['GPy.kern._src.{}'.format(name)] = module
-        m = load(file_or_path)
->>>>>>> eda71a2c
+            u = pickle._Unpickler(file_or_path)  # @UndefinedVariable
+            u.encoding = 'latin1'
+            m = u.load()
     return m