<<<<<<< HEAD
from ._src.kern import Kern
from ._src.rbf import RBF
from ._src.linear import Linear, LinearFull
from ._src.static import Bias, White, Fixed
from ._src.brownian import Brownian
from ._src.stationary import Exponential, OU, Matern32, Matern52, ExpQuad, RatQuad, Cosine
from ._src.mlp import MLP
from ._src.periodic import PeriodicExponential, PeriodicMatern32, PeriodicMatern52
from ._src.independent_outputs import IndependentOutputs, Hierarchical
from ._src.coregionalize import Coregionalize
from ._src.ODE_UY import ODE_UY
from ._src.ODE_UYC import ODE_UYC
from ._src.ODE_st import ODE_st
from ._src.ODE_t import ODE_t
from ._src.poly import Poly
from ._src.eq_ode2 import EQ_ODE2
from ._src.trunclinear import TruncLinear,TruncLinear_inf
from ._src.splitKern import SplitKern,DEtime
from ._src.splitKern import DEtime as DiffGenomeKern
=======
from _src.kern import Kern
from _src.rbf import RBF
from _src.linear import Linear, LinearFull
from _src.static import Bias, White, Fixed
from _src.brownian import Brownian
from _src.stationary import Exponential, OU, Matern32, Matern52, ExpQuad, RatQuad, Cosine
from _src.mlp import MLP
from _src.periodic import PeriodicExponential, PeriodicMatern32, PeriodicMatern52
from _src.independent_outputs import IndependentOutputs, Hierarchical
from _src.coregionalize import Coregionalize
from _src.ODE_UY import ODE_UY
from _src.ODE_UYC import ODE_UYC
from _src.ODE_st import ODE_st
from _src.ODE_t import ODE_t
from _src.poly import Poly
<<<<<<< HEAD
from _src.spline import Spline
=======
from _src.eq_ode2 import EQ_ODE2
>>>>>>> upstream/devel
>>>>>>> e115778d


from ._src.basis_funcs import LinearSlopeBasisFuncKernel, BasisFuncKernel, ChangePointBasisFuncKernel, DomainKernel
<|MERGE_RESOLUTION|>--- conflicted
+++ resolved
@@ -1,4 +1,3 @@
-<<<<<<< HEAD
 from ._src.kern import Kern
 from ._src.rbf import RBF
 from ._src.linear import Linear, LinearFull
@@ -18,28 +17,6 @@
 from ._src.trunclinear import TruncLinear,TruncLinear_inf
 from ._src.splitKern import SplitKern,DEtime
 from ._src.splitKern import DEtime as DiffGenomeKern
-=======
-from _src.kern import Kern
-from _src.rbf import RBF
-from _src.linear import Linear, LinearFull
-from _src.static import Bias, White, Fixed
-from _src.brownian import Brownian
-from _src.stationary import Exponential, OU, Matern32, Matern52, ExpQuad, RatQuad, Cosine
-from _src.mlp import MLP
-from _src.periodic import PeriodicExponential, PeriodicMatern32, PeriodicMatern52
-from _src.independent_outputs import IndependentOutputs, Hierarchical
-from _src.coregionalize import Coregionalize
-from _src.ODE_UY import ODE_UY
-from _src.ODE_UYC import ODE_UYC
-from _src.ODE_st import ODE_st
-from _src.ODE_t import ODE_t
-from _src.poly import Poly
-<<<<<<< HEAD
-from _src.spline import Spline
-=======
-from _src.eq_ode2 import EQ_ODE2
->>>>>>> upstream/devel
->>>>>>> e115778d
-
-
+from ._src.spline import Spline
+from ._src.eq_ode2 import EQ_ODE2
 from ._src.basis_funcs import LinearSlopeBasisFuncKernel, BasisFuncKernel, ChangePointBasisFuncKernel, DomainKernel
