from _src.kern import Kern
from _src.rbf import RBF
from _src.linear import Linear, LinearFull
from _src.static import Bias, White
from _src.brownian import Brownian
from _src.stationary import Exponential, Matern32, Matern52, ExpQuad, RatQuad, Cosine
from _src.mlp import MLP
from _src.periodic import PeriodicExponential, PeriodicMatern32, PeriodicMatern52
from _src.independent_outputs import IndependentOutputs, Hierarchical
from _src.coregionalize import Coregionalize
from _src.ssrbf import SSRBF # TODO: ZD: did you remove this?
from _src.ODE_UY import ODE_UY

# TODO: put this in an init file somewhere
<<<<<<< HEAD
try:
    import sympy as sym
    sympy_available=True
except ImportError:
    sympy_available=False

if sympy_available:
    from _src.symbolic import Symbolic
    from _src.eq import Eq
    from _src.heat_eqinit import Heat_eqinit
    from _src.ode1_eq_lfm import Ode1_eq_lfm
    
=======
#I'm commenting this out because the files were not added. JH. Remember to add the files before commiting
#try:
    #import sympy as sym
    #sympy_available=True
#except ImportError:
    #sympy_available=False
#
#if sympy_available:
    #from _src.symbolic2 import Symbolic
    #from _src.eq import Eq
    #from _src.heat_eqinit import Heat_eqinit
    #from _src.ode1_eq_lfm import Ode1_eq_lfm
>>>>>>> eca55772
<|MERGE_RESOLUTION|>--- conflicted
+++ resolved
@@ -12,7 +12,7 @@
 from _src.ODE_UY import ODE_UY
 
 # TODO: put this in an init file somewhere
-<<<<<<< HEAD
+#I'm commenting this out because the files were not added. JH. Remember to add the files before commiting
 try:
     import sympy as sym
     sympy_available=True
@@ -20,22 +20,7 @@
     sympy_available=False
 
 if sympy_available:
-    from _src.symbolic import Symbolic
+    from _src.symbolic2 import Symbolic
     from _src.eq import Eq
     from _src.heat_eqinit import Heat_eqinit
-    from _src.ode1_eq_lfm import Ode1_eq_lfm
-    
-=======
-#I'm commenting this out because the files were not added. JH. Remember to add the files before commiting
-#try:
-    #import sympy as sym
-    #sympy_available=True
-#except ImportError:
-    #sympy_available=False
-#
-#if sympy_available:
-    #from _src.symbolic2 import Symbolic
-    #from _src.eq import Eq
-    #from _src.heat_eqinit import Heat_eqinit
     #from _src.ode1_eq_lfm import Ode1_eq_lfm
->>>>>>> eca55772
