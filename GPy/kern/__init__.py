--- conflicted
+++ resolved
@@ -13,11 +13,9 @@
 from _src.ODE_st import ODE_st
 from _src.ODE_t import ODE_t
 from _src.poly import Poly
-<<<<<<< HEAD
+
 from _src.trunclinear import TruncLinear,TruncLinear_inf
-=======
 from _src.splitKern import SplitKern,DiffGenomeKern
->>>>>>> 36513746
 
 # TODO: put this in an init file somewhere
 #I'm commenting this out because the files were not added. JH. Remember to add the files before commiting
