# Copyright (c) 2012, GPy authors (see AUTHORS.txt).
# Licensed under the BSD 3-clause license (see LICENSE.txt)


from .kern import Kern
import numpy as np
from ...core.parameterization import Param
from paramz.transformations import Logexp
from ...util.linalg import tdot

class Static(Kern):
    def __init__(self, input_dim, variance, active_dims, name):
        super(Static, self).__init__(input_dim, active_dims, name)
        self.variance = Param('variance', variance, Logexp())
        self.link_parameters(self.variance)

    def Kdiag(self, X):
        ret = np.empty((X.shape[0],), dtype=np.float64)
        ret[:] = self.variance
        return ret

    def gradients_X(self, dL_dK, X, X2=None):
        return np.zeros(X.shape)

    def gradients_X_diag(self, dL_dKdiag, X):
        return np.zeros(X.shape)

    def gradients_XX(self, dL_dK, X, X2):
        if X2 is None:
            X2 = X
        return np.zeros((X.shape[0], X2.shape[0], X.shape[1]), dtype=np.float64)
    def gradients_XX_diag(self, dL_dKdiag, X):
        return np.zeros(X.shape)

    def gradients_Z_expectations(self, dL_dpsi0, dL_dpsi1, dL_dpsi2, Z, variational_posterior, dpsicov=False):
        return np.zeros(Z.shape)

    def gradients_qX_expectations(self, dL_dpsi0, dL_dpsi1, dL_dpsi2, Z, variational_posterior, dpsicov=False):
        return np.zeros(variational_posterior.shape), np.zeros(variational_posterior.shape)

    def psi0(self, Z, variational_posterior):
        return self.Kdiag(variational_posterior.mean)

    def psi1(self, Z, variational_posterior):
        return self.K(variational_posterior.mean, Z)

    def psi2(self, Z, variational_posterior):
        K = self.K(variational_posterior.mean, Z)
        return tdot(K.T)

    def psi2n(self, Z, variational_posterior):
        K = self.K(variational_posterior.mean, Z)
        return K[:,:,None]*K[:,None,:]

    def input_sensitivity(self, summarize=True):
        if summarize:
            return super(Static, self).input_sensitivity(summarize=summarize)
        else:
            return np.ones(self.input_dim) * self.variance

    def psicov(self, Z, variational_posterior):
        return np.zeros(Z.shape[0],Z.shape[0])

    def psicovn(self, Z, variational_posterior):
        return np.zeros(variational_posterior.shape[0],Z.shape[0],Z.shape[0])


    def update_gradients_expectations_psicov(self, dL_dpsi0, dL_dpsi1, dL_dpsicov, Z, variational_posterior):
        pass

    def gradients_Z_expectations_psicov(self, dL_dpsi0, dL_dpsi1, dL_dpsicov, Z, variational_posterior):
        return np.zeros(Z.shape)

    def gradients_qX_expectations_psicov(self, dL_dpsi0, dL_dpsi1, dL_dpsicov, Z, variational_posterior):
        return np.zeros(variational_posterior.shape), np.zeros(variational_posterior.shape)

class White(Static):
    def __init__(self, input_dim, variance=1., active_dims=None, name='white'):
        super(White, self).__init__(input_dim, variance, active_dims, name)

    def K(self, X, X2=None):
        if X2 is None:
            return np.eye(X.shape[0])*self.variance
        else:
            return np.zeros((X.shape[0], X2.shape[0]))

    def psi2(self, Z, variational_posterior):
        return np.zeros((Z.shape[0], Z.shape[0]), dtype=np.float64)

    def psi2n(self, Z, variational_posterior):
        return np.zeros((1, Z.shape[0], Z.shape[0]), dtype=np.float64)

    def update_gradients_full(self, dL_dK, X, X2=None):
        if X2 is None:
            self.variance.gradient = np.trace(dL_dK)
        else:
            self.variance.gradient = 0.

    def update_gradients_diag(self, dL_dKdiag, X):
        self.variance.gradient = dL_dKdiag.sum()

    def update_gradients_expectations(self, dL_dpsi0, dL_dpsi1, dL_dpsi2, Z, variational_posterior):
        self.variance.gradient = dL_dpsi0.sum()

<<<<<<< HEAD
    def update_gradients_expectations_psicov(self, dL_dpsi0, dL_dpsi1, dL_dpsicov, Z, variational_posterior):
        self.update_gradients_expectations(dL_dpsi0, dL_dpsi1, dL_dpsicov, Z, variational_posterior)

=======
class WhiteHeteroscedastic(Static):
    def __init__(self, input_dim, num_data, variance=1., active_dims=None, name='white_hetero'):
        """
        A heteroscedastic White kernel (nugget/noise).
        It defines one variance (nugget) per input sample. 
        
        Prediction excludes any noise learnt by this Kernel, so be careful using this kernel.
        
        You can plot the errors learnt by this kernel by something similar as:
        plt.errorbar(m.X, m.Y, yerr=2*np.sqrt(m.kern.white.variance))
        """
        super(Static, self).__init__(input_dim, active_dims, name)
        self.variance = Param('variance', np.ones(num_data) * variance, Logexp())
        self.link_parameters(self.variance)

    def Kdiag(self, X):
        if X.shape[0] == self.variance.shape[0]:
            # If the input has the same number of samples as 
            # the number of variances, we return the variances
            return self.variance
        return 0.

    def K(self, X, X2=None):
        if X2 is None and X.shape[0] == self.variance.shape[0]:
            return np.eye(X.shape[0]) * self.variance
        else:
            return 0.

    def psi2(self, Z, variational_posterior):
        return np.zeros((Z.shape[0], Z.shape[0]), dtype=np.float64)

    def psi2n(self, Z, variational_posterior):
        return np.zeros((1, Z.shape[0], Z.shape[0]), dtype=np.float64)

    def update_gradients_full(self, dL_dK, X, X2=None):
        if X2 is None:
            self.variance.gradient = np.diagonal(dL_dK)
        else:
            self.variance.gradient = 0.

    def update_gradients_diag(self, dL_dKdiag, X):
        self.variance.gradient = dL_dKdiag

    def update_gradients_expectations(self, dL_dpsi0, dL_dpsi1, dL_dpsi2, Z, variational_posterior):
        self.variance.gradient = dL_dpsi0
>>>>>>> 5c53bc45

class Bias(Static):
    def __init__(self, input_dim, variance=1., active_dims=None, name='bias'):
        super(Bias, self).__init__(input_dim, variance, active_dims, name)

    def K(self, X, X2=None):
        shape = (X.shape[0], X.shape[0] if X2 is None else X2.shape[0])
        ret = np.empty(shape, dtype=np.float64)
        ret[:] = self.variance
        return ret

    def update_gradients_full(self, dL_dK, X, X2=None):
        self.variance.gradient = dL_dK.sum()

    def update_gradients_diag(self, dL_dKdiag, X):
        self.variance.gradient = dL_dKdiag.sum()

    def psi2(self, Z, variational_posterior):
        ret = np.empty((Z.shape[0], Z.shape[0]), dtype=np.float64)
        ret[:] = self.variance*self.variance*variational_posterior.shape[0]
        return ret

    def psi2n(self, Z, variational_posterior):
        ret = np.empty((variational_posterior.mean.shape[0], Z.shape[0], Z.shape[0]), dtype=np.float64)
        ret[:] = self.variance*self.variance
        return ret

    def update_gradients_expectations(self, dL_dpsi0, dL_dpsi1, dL_dpsi2, Z, variational_posterior):
        if dL_dpsi2.ndim == 2:
            self.variance.gradient = (dL_dpsi0.sum() + dL_dpsi1.sum()
                                    + 2.*self.variance*dL_dpsi2.sum()*variational_posterior.shape[0])
        else:
            self.variance.gradient = (dL_dpsi0.sum() + dL_dpsi1.sum()
                                    + 2.*self.variance*dL_dpsi2.sum())

    def update_gradients_expectations_psicov(self, dL_dpsi0, dL_dpsi1, dL_dpsicov, Z, variational_posterior):
        self.variance.gradient = (dL_dpsi0.sum() + dL_dpsi1.sum())

class Fixed(Static):
    def __init__(self, input_dim, covariance_matrix, variance=1., active_dims=None, name='fixed'):
        """
        :param input_dim: the number of input dimensions
        :type input_dim: int
        :param variance: the variance of the kernel
        :type variance: float
        """
        super(Fixed, self).__init__(input_dim, variance, active_dims, name)
        self.fixed_K = covariance_matrix
    def K(self, X, X2):
        return self.variance * self.fixed_K

    def Kdiag(self, X):
        return self.variance * self.fixed_K.diagonal()

    def update_gradients_full(self, dL_dK, X, X2=None):
        self.variance.gradient = np.einsum('ij,ij', dL_dK, self.fixed_K)

    def update_gradients_diag(self, dL_dKdiag, X):
        self.variance.gradient = np.einsum('i,i', dL_dKdiag, self.fixed_K)

    def psi2(self, Z, variational_posterior):
        return np.zeros((Z.shape[0], Z.shape[0]), dtype=np.float64)

    def psi2n(self, Z, variational_posterior):
        return np.zeros((1, Z.shape[0], Z.shape[0]), dtype=np.float64)

    def update_gradients_expectations(self, dL_dpsi0, dL_dpsi1, dL_dpsi2, Z, variational_posterior):
        self.variance.gradient = dL_dpsi0.sum()

    def update_gradients_expectations_psicov(self, dL_dpsi0, dL_dpsi1, dL_dpsicov, Z, variational_posterior):
        self.update_gradients_expectations(dL_dpsi0, dL_dpsi1, dL_dpsicov, Z, variational_posterior)
<|MERGE_RESOLUTION|>--- conflicted
+++ resolved
@@ -102,11 +102,9 @@
     def update_gradients_expectations(self, dL_dpsi0, dL_dpsi1, dL_dpsi2, Z, variational_posterior):
         self.variance.gradient = dL_dpsi0.sum()
 
-<<<<<<< HEAD
     def update_gradients_expectations_psicov(self, dL_dpsi0, dL_dpsi1, dL_dpsicov, Z, variational_posterior):
         self.update_gradients_expectations(dL_dpsi0, dL_dpsi1, dL_dpsicov, Z, variational_posterior)
 
-=======
 class WhiteHeteroscedastic(Static):
     def __init__(self, input_dim, num_data, variance=1., active_dims=None, name='white_hetero'):
         """
@@ -152,7 +150,6 @@
 
     def update_gradients_expectations(self, dL_dpsi0, dL_dpsi1, dL_dpsi2, Z, variational_posterior):
         self.variance.gradient = dL_dpsi0
->>>>>>> 5c53bc45
 
 class Bias(Static):
     def __init__(self, input_dim, variance=1., active_dims=None, name='bias'):
