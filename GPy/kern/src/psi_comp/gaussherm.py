# Copyright (c) 2012, GPy authors (see AUTHORS.txt).
# Licensed under the BSD 3-clause license (see LICENSE.txt)

"""
An approximated psi-statistics implementation based on Gauss-Hermite Quadrature
"""

import numpy as np

from ....core.parameterization import Param
from paramz.caching import Cache_this
from ....util.linalg import tdot
from . import PSICOMP



class PSICOMP_GH(PSICOMP):
    
    def __init__(self, degree=11, cache_K=True):
        self.degree = degree
        self.cache_K = cache_K
        self.locs, self.weights = np.polynomial.hermite.hermgauss(degree)
        self.locs *= np.sqrt(2.)
        self.weights*= 1./np.sqrt(np.pi)
        self.Xs = None

    def _setup_observers(self):
        pass
    
    @Cache_this(limit=3, ignore_args=(0,))
    def comp_K(self, Z, qX):
        if self.Xs is None or self.Xs.shape != qX.mean.shape:
            from paramz import ObsAr
            self.Xs = ObsAr(np.empty((self.degree,)+qX.mean.shape))
        mu, S = qX.mean.values, qX.variance.values
        S_sq = np.sqrt(S)
        for i in range(self.degree):
            self.Xs[i] = self.locs[i]*S_sq+mu
        return self.Xs
    
<<<<<<< HEAD
    @Cache_this(limit=10, ignore_args=(0,))
    def psicomputations(self, kern, Z, qX, return_psicov=False, return_n=False):
        if return_psicov: raise NotImplementedError()
=======
    @Cache_this(limit=3, ignore_args=(0,))
    def psicomputations(self, kern, Z, qX, return_psi2_n=False):
>>>>>>> 5c53bc45
        mu, S = qX.mean.values, qX.variance.values
        N,M,Q = mu.shape[0],Z.shape[0],mu.shape[1]
        if self.cache_K: Xs = self.comp_K(Z, qX)
        else: S_sq = np.sqrt(S)
        
        psi0 = np.zeros((N,))
        psi1 = np.zeros((N,M))
        psi2 = np.zeros((N,M,M)) if return_n else np.zeros((M,M))
        for i in range(self.degree):
            if self.cache_K:
                X = Xs[i]
            else:
                X = self.locs[i]*S_sq+mu
            psi0 += self.weights[i]* kern.Kdiag(X)
            Kfu = kern.K(X,Z)
            psi1 += self.weights[i]* Kfu
            if return_n:
                psi2 += self.weights[i]* Kfu[:,None,:]*Kfu[:,:,None]
            else:
                psi2 += self.weights[i]* tdot(Kfu.T)
        return psi0, psi1, psi2
    
    @Cache_this(limit=3, ignore_args=(0, 2,3,4))
    def psiDerivativecomputations(self, kern, dL_dpsi0, dL_dpsi1, dL_dpsi2, Z, qX):
        mu, S = qX.mean.values, qX.variance.values
        if self.cache_K: Xs = self.comp_K(Z, qX)
        S_sq = np.sqrt(S)
        
        dtheta_old = kern.gradient.copy()
        dtheta = np.zeros_like(kern.gradient)
        if isinstance(Z, Param):
            dZ = np.zeros_like(Z.values)
        else:
            dZ = np.zeros_like(Z)
        dmu = np.zeros_like(mu)
        dS = np.zeros_like(S)
        for i in range(self.degree):
            if self.cache_K:
                X = Xs[i]
            else:
                X = self.locs[i]*S_sq+mu
            dL_dpsi0_i = dL_dpsi0*self.weights[i]
            kern.update_gradients_diag(dL_dpsi0_i, X)
            dtheta += kern.gradient
            dX = kern.gradients_X_diag(dL_dpsi0_i, X)
            Kfu = kern.K(X,Z)
            if len(dL_dpsi2.shape)==2:
                dL_dkfu = (dL_dpsi1+ Kfu.dot(dL_dpsi2+dL_dpsi2.T))*self.weights[i]
            else:
                dL_dkfu = (dL_dpsi1+ (Kfu[:,:,None]*(dL_dpsi2+np.swapaxes(dL_dpsi2, 1,2))).sum(1))*self.weights[i]
            kern.update_gradients_full(dL_dkfu, X, Z)
            dtheta += kern.gradient
            dX_i, dZ_i = kern.gradients_X_X2(dL_dkfu, X, Z)
            dX += dX_i
            dZ += dZ_i
            dmu += dX
            dS += dX*self.locs[i]/(2.*S_sq)
        kern.gradient[:] = dtheta_old
        return dtheta, dZ, dmu, dS
        


<|MERGE_RESOLUTION|>--- conflicted
+++ resolved
@@ -38,14 +38,9 @@
             self.Xs[i] = self.locs[i]*S_sq+mu
         return self.Xs
     
-<<<<<<< HEAD
     @Cache_this(limit=10, ignore_args=(0,))
     def psicomputations(self, kern, Z, qX, return_psicov=False, return_n=False):
         if return_psicov: raise NotImplementedError()
-=======
-    @Cache_this(limit=3, ignore_args=(0,))
-    def psicomputations(self, kern, Z, qX, return_psi2_n=False):
->>>>>>> 5c53bc45
         mu, S = qX.mean.values, qX.variance.values
         N,M,Q = mu.shape[0],Z.shape[0],mu.shape[1]
         if self.cache_K: Xs = self.comp_K(Z, qX)
