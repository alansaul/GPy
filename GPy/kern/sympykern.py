import numpy as np
import sympy as sp
from sympy.utilities.codegen import codegen
from sympy.core.cache import clear_cache
from scipy import weave
import re
import os
import sys
current_dir = os.path.dirname(os.path.abspath(os.path.dirname(__file__)))
import tempfile
import pdb
from kernpart import kernpart

class spkern(kernpart):
    """
    A kernel object, where all the hard work in done by sympy.

    :param k: the covariance function
    :type k: a positive definite sympy function of x1, z1, x2, z2...

    To construct a new sympy kernel, you'll need to define:
     - a kernel function using a sympy object. Ensure that the kernel is of the form k(x,z).
     - that's it! we'll extract the variables from the function k.

    Note:
     - to handle multiple inputs, call them x1, z1, etc
     - to handle multpile correlated outputs, you'll need to define each covariance function and 'cross' variance function. TODO
    """
    def __init__(self,input_dim,k,param=None):
        self.name='sympykern'
        self._sp_k = k
        sp_vars = [e for e in k.atoms() if e.is_Symbol]
        self._sp_x= sorted([e for e in sp_vars if e.name[0]=='x'],key=lambda x:int(x.name[1:]))
        self._sp_z= sorted([e for e in sp_vars if e.name[0]=='z'],key=lambda z:int(z.name[1:]))
        assert all([x.name=='x%i'%i for i,x in enumerate(self._sp_x)])
        assert all([z.name=='z%i'%i for i,z in enumerate(self._sp_z)])
        assert len(self._sp_x)==len(self._sp_z)
        self.input_dim = len(self._sp_x)
        assert self.input_dim == input_dim
        self._sp_theta = sorted([e for e in sp_vars if not (e.name[0]=='x' or e.name[0]=='z')],key=lambda e:e.name)
        self.Nparam = len(self._sp_theta)

        #deal with param
        if param is None:
            param = np.ones(self.Nparam)
        assert param.size==self.Nparam
        self._set_params(param)

        #Differentiate!
        self._sp_dk_dtheta = [sp.diff(k,theta).simplify() for theta in self._sp_theta]
        self._sp_dk_dx = [sp.diff(k,xi).simplify() for xi in self._sp_x]
        #self._sp_dk_dz = [sp.diff(k,zi) for zi in self._sp_z]

        #self.compute_psi_stats()
        self._gen_code()

        self.weave_kwargs = {\
            'support_code':self._function_code,\
            'include_dirs':[tempfile.gettempdir(), os.path.join(current_dir,'kern/')],\
            'headers':['"sympy_helpers.h"'],\
            'sources':[os.path.join(current_dir,"kern/sympy_helpers.cpp")],\
            #'extra_compile_args':['-ftree-vectorize', '-mssse3', '-ftree-vectorizer-verbose=5'],\
            'extra_compile_args':[],\
            'extra_link_args':['-lgomp'],\
            'verbose':True}

    def __add__(self,other):
        return spkern(self._sp_k+other._sp_k)

    def compute_psi_stats(self):
        #define some normal distributions
        mus = [sp.var('mu%i'%i,real=True) for i in range(self.input_dim)]
        Ss = [sp.var('S%i'%i,positive=True) for i in range(self.input_dim)]
        normals = [(2*sp.pi*Si)**(-0.5)*sp.exp(-0.5*(xi-mui)**2/Si) for xi, mui, Si in zip(self._sp_x, mus, Ss)]

        #do some integration!
        #self._sp_psi0 = ??
        self._sp_psi1 = self._sp_k
        for i in range(self.input_dim):
            print 'perfoming integrals %i of %i'%(i+1,2*self.input_dim)
            sys.stdout.flush()
            self._sp_psi1 *= normals[i]
            self._sp_psi1 = sp.integrate(self._sp_psi1,(self._sp_x[i],-sp.oo,sp.oo))
            clear_cache()
        self._sp_psi1 = self._sp_psi1.simplify()

        #and here's psi2 (eek!)
        zprime = [sp.Symbol('zp%i'%i) for i in range(self.input_dim)]
        self._sp_psi2 = self._sp_k.copy()*self._sp_k.copy().subs(zip(self._sp_z,zprime))
        for i in range(self.input_dim):
            print 'perfoming integrals %i of %i'%(self.input_dim+i+1,2*self.input_dim)
            sys.stdout.flush()
            self._sp_psi2 *= normals[i]
            self._sp_psi2 = sp.integrate(self._sp_psi2,(self._sp_x[i],-sp.oo,sp.oo))
            clear_cache()
        self._sp_psi2 = self._sp_psi2.simplify()


    def _gen_code(self):
        #generate c functions from sympy objects
        (foo_c,self._function_code),(foo_h,self._function_header) = \
                codegen([('k',self._sp_k)] \
                + [('dk_d%s'%x.name,dx) for x,dx in zip(self._sp_x,self._sp_dk_dx)]\
                #+ [('dk_d%s'%z.name,dz) for z,dz in zip(self._sp_z,self._sp_dk_dz)]\
                + [('dk_d%s'%theta.name,dtheta) for theta,dtheta in zip(self._sp_theta,self._sp_dk_dtheta)]\
                ,"C",'foobar',argument_sequence=self._sp_x+self._sp_z+self._sp_theta)
        #put the header file where we can find it
        f = file(os.path.join(tempfile.gettempdir(),'foobar.h'),'w')
        f.write(self._function_header)
        f.close()

        #get rid of derivatives of DiracDelta
        self._function_code = re.sub('DiracDelta\(.+?,.+?\)','0.0',self._function_code)

        #Here's some code to do the looping for K
        arglist = ", ".join(["X[i*input_dim+%s]"%x.name[1:] for x in self._sp_x]\
                + ["Z[j*input_dim+%s]"%z.name[1:] for z in self._sp_z]\
                + ["param[%i]"%i for i in range(self.Nparam)])

        self._K_code =\
        """
        int i;
        int j;
        int N = target_array->dimensions[0];
<<<<<<< HEAD
        int num_inducing = target_array->dimensions[1];
        int D = X_array->dimensions[1];
=======
        int M = target_array->dimensions[1];
        int input_dim = X_array->dimensions[1];
>>>>>>> 35c2a8b5
        //#pragma omp parallel for private(j)
        for (i=0;i<N;i++){
            for (j=0;j<num_inducing;j++){
                target[i*num_inducing+j] = k(%s);
            }
        }
        %s
        """%(arglist,"/*"+str(self._sp_k)+"*/") #adding a string representation forces recompile when needed

        diag_arglist = re.sub('Z','X',arglist)
        diag_arglist = re.sub('j','i',diag_arglist)
        #Here's some code to do the looping for Kdiag
        self._Kdiag_code =\
        """
        int i;
        int N = target_array->dimensions[0];
        int input_dim = X_array->dimensions[1];
        //#pragma omp parallel for
        for (i=0;i<N;i++){
                target[i] = k(%s);
        }
        %s
        """%(diag_arglist,"/*"+str(self._sp_k)+"*/") #adding a string representation forces recompile when needed

        #here's some code to compute gradients
        funclist = '\n'.join([' '*16 + 'target[%i] += partial[i*num_inducing+j]*dk_d%s(%s);'%(i,theta.name,arglist) for i,theta in  enumerate(self._sp_theta)])
        self._dK_dtheta_code =\
        """
        int i;
        int j;
        int N = partial_array->dimensions[0];
<<<<<<< HEAD
        int num_inducing = partial_array->dimensions[1];
        int D = X_array->dimensions[1];
=======
        int M = partial_array->dimensions[1];
        int input_dim = X_array->dimensions[1];
>>>>>>> 35c2a8b5
        //#pragma omp parallel for private(j)
        for (i=0;i<N;i++){
            for (j=0;j<num_inducing;j++){
%s
            }
        }
        %s
        """%(funclist,"/*"+str(self._sp_k)+"*/") #adding a string representation forces recompile when needed

        #here's some code to compute gradients for Kdiag TODO: thius is yucky.
        diag_funclist = re.sub('Z','X',funclist,count=0)
        diag_funclist = re.sub('j','i',diag_funclist)
        diag_funclist = re.sub('partial\[i\*num_inducing\+i\]','partial[i]',diag_funclist)
        self._dKdiag_dtheta_code =\
        """
        int i;
        int N = partial_array->dimensions[0];
        int input_dim = X_array->dimensions[1];
        for (i=0;i<N;i++){
                %s
        }
        %s
        """%(diag_funclist,"/*"+str(self._sp_k)+"*/") #adding a string representation forces recompile when needed

        #Here's some code to do gradients wrt x
<<<<<<< HEAD
        gradient_funcs = "\n".join(["target[i*D+%i] += partial[i*num_inducing+j]*dk_dx%i(%s);"%(q,q,arglist) for q in range(self.D)])
=======
        gradient_funcs = "\n".join(["target[i*input_dim+%i] += partial[i*M+j]*dk_dx%i(%s);"%(q,q,arglist) for q in range(self.input_dim)])
>>>>>>> 35c2a8b5
        self._dK_dX_code = \
        """
        int i;
        int j;
        int N = partial_array->dimensions[0];
<<<<<<< HEAD
        int num_inducing = partial_array->dimensions[1];
        int D = X_array->dimensions[1];
=======
        int M = partial_array->dimensions[1];
        int input_dim = X_array->dimensions[1];
>>>>>>> 35c2a8b5
        //#pragma omp parallel for private(j)
        for (i=0;i<N; i++){
            for (j=0; j<num_inducing; j++){
                %s
                //if(isnan(target[i*input_dim+2])){printf("%%f\\n",dk_dx2(X[i*input_dim+0], X[i*input_dim+1], X[i*input_dim+2], Z[j*input_dim+0], Z[j*input_dim+1], Z[j*input_dim+2], param[0], param[1], param[2], param[3], param[4], param[5]));}
                //if(isnan(target[i*input_dim+2])){printf("%%f,%%f,%%i,%%i\\n", X[i*input_dim+2], Z[j*input_dim+2],i,j);}

            }
        }
        %s
        """%(gradient_funcs,"/*"+str(self._sp_k)+"*/") #adding a string representation forces recompile when needed

        #now for gradients of Kdiag wrt X
        self._dKdiag_dX_code= \
        """
        int i;
        int j;
        int N = partial_array->dimensions[0];
<<<<<<< HEAD
        int num_inducing = 0;
        int D = X_array->dimensions[1];
=======
        int M = 0;
        int input_dim = X_array->dimensions[1];
>>>>>>> 35c2a8b5
        for (i=0;i<N; i++){
            j = i;
            %s
        }
        %s
        """%(gradient_funcs,"/*"+str(self._sp_k)+"*/") #adding a string representation forces recompile when needed


        #TODO: insert multiple functions here via string manipulation
        #TODO: similar functions for psi_stats

    def K(self,X,Z,target):
        param = self._param
        weave.inline(self._K_code,arg_names=['target','X','Z','param'],**self.weave_kwargs)

    def Kdiag(self,X,target):
        param = self._param
        weave.inline(self._Kdiag_code,arg_names=['target','X','param'],**self.weave_kwargs)

    def dK_dtheta(self,partial,X,Z,target):
        param = self._param
        weave.inline(self._dK_dtheta_code,arg_names=['target','X','Z','param','partial'],**self.weave_kwargs)

    def dKdiag_dtheta(self,partial,X,target):
        param = self._param
        Z = X
        weave.inline(self._dKdiag_dtheta_code,arg_names=['target','X','Z','param','partial'],**self.weave_kwargs)

    def dK_dX(self,partial,X,Z,target):
        param = self._param
        weave.inline(self._dK_dX_code,arg_names=['target','X','Z','param','partial'],**self.weave_kwargs)

    def dKdiag_dX(self,partial,X,target):
        param = self._param
        Z = X
        weave.inline(self._dKdiag_dX_code,arg_names=['target','X','Z','param','partial'],**self.weave_kwargs)

    def _set_params(self,param):
        #print param.flags['C_CONTIGUOUS']
        self._param = param.copy()

    def _get_params(self):
        return self._param

    def _get_param_names(self):
        return [x.name for x in self._sp_theta]<|MERGE_RESOLUTION|>--- conflicted
+++ resolved
@@ -122,13 +122,8 @@
         int i;
         int j;
         int N = target_array->dimensions[0];
-<<<<<<< HEAD
         int num_inducing = target_array->dimensions[1];
-        int D = X_array->dimensions[1];
-=======
-        int M = target_array->dimensions[1];
-        int input_dim = X_array->dimensions[1];
->>>>>>> 35c2a8b5
+        int input_dim = X_array->dimensions[1];
         //#pragma omp parallel for private(j)
         for (i=0;i<N;i++){
             for (j=0;j<num_inducing;j++){
@@ -160,13 +155,8 @@
         int i;
         int j;
         int N = partial_array->dimensions[0];
-<<<<<<< HEAD
         int num_inducing = partial_array->dimensions[1];
-        int D = X_array->dimensions[1];
-=======
-        int M = partial_array->dimensions[1];
-        int input_dim = X_array->dimensions[1];
->>>>>>> 35c2a8b5
+        int input_dim = X_array->dimensions[1];
         //#pragma omp parallel for private(j)
         for (i=0;i<N;i++){
             for (j=0;j<num_inducing;j++){
@@ -192,23 +182,14 @@
         """%(diag_funclist,"/*"+str(self._sp_k)+"*/") #adding a string representation forces recompile when needed
 
         #Here's some code to do gradients wrt x
-<<<<<<< HEAD
-        gradient_funcs = "\n".join(["target[i*D+%i] += partial[i*num_inducing+j]*dk_dx%i(%s);"%(q,q,arglist) for q in range(self.D)])
-=======
-        gradient_funcs = "\n".join(["target[i*input_dim+%i] += partial[i*M+j]*dk_dx%i(%s);"%(q,q,arglist) for q in range(self.input_dim)])
->>>>>>> 35c2a8b5
+        gradient_funcs = "\n".join(["target[i*input_dim+%i] += partial[i*num_inducing+j]*dk_dx%i(%s);"%(q,q,arglist) for q in range(self.input_dim)])
         self._dK_dX_code = \
         """
         int i;
         int j;
         int N = partial_array->dimensions[0];
-<<<<<<< HEAD
         int num_inducing = partial_array->dimensions[1];
-        int D = X_array->dimensions[1];
-=======
-        int M = partial_array->dimensions[1];
-        int input_dim = X_array->dimensions[1];
->>>>>>> 35c2a8b5
+        int input_dim = X_array->dimensions[1];
         //#pragma omp parallel for private(j)
         for (i=0;i<N; i++){
             for (j=0; j<num_inducing; j++){
@@ -227,13 +208,8 @@
         int i;
         int j;
         int N = partial_array->dimensions[0];
-<<<<<<< HEAD
         int num_inducing = 0;
-        int D = X_array->dimensions[1];
-=======
-        int M = 0;
-        int input_dim = X_array->dimensions[1];
->>>>>>> 35c2a8b5
+        int input_dim = X_array->dimensions[1];
         for (i=0;i<N; i++){
             j = i;
             %s
