# Copyright (c) 2012, GPy authors (see AUTHORS.txt).
# Licensed under the BSD 3-clause license (see LICENSE.txt)

import numpy as np
from kern import kern
import parts

def rbf_inv(input_dim,variance=1., inv_lengthscale=None,ARD=False):
    """
    Construct an RBF kernel

    :param input_dim: dimensionality of the kernel, obligatory
    :type input_dim: int
    :param variance: the variance of the kernel
    :type variance: float
    :param lengthscale: the lengthscale of the kernel
    :type lengthscale: float
    :param ARD: Auto Relevance Determination (one lengthscale per dimension)
    :type ARD: Boolean
    """
    part = parts.rbf_inv.RBFInv(input_dim,variance,inv_lengthscale,ARD)
    return kern(input_dim, [part])

def rbf(input_dim,variance=1., lengthscale=None,ARD=False):
    """
    Construct an RBF kernel

    :param input_dim: dimensionality of the kernel, obligatory
    :type input_dim: int
    :param variance: the variance of the kernel
    :type variance: float
    :param lengthscale: the lengthscale of the kernel
    :type lengthscale: float
    :param ARD: Auto Relevance Determination (one lengthscale per dimension)
    :type ARD: Boolean
    """
    part = parts.rbf.RBF(input_dim,variance,lengthscale,ARD)
    return kern(input_dim, [part])

def linear(input_dim,variances=None,ARD=False):
    """
     Construct a linear kernel.

     Arguments
     ---------
    input_dimD (int), obligatory
     variances (np.ndarray)
     ARD (boolean)
    """
    part = parts.linear.Linear(input_dim,variances,ARD)
    return kern(input_dim, [part])

def mlp(input_dim,variance=1., weight_variance=None,bias_variance=100.,ARD=False):
    """
    Construct an MLP kernel

    :param input_dim: dimensionality of the kernel, obligatory
    :type input_dim: int
    :param variance: the variance of the kernel
    :type variance: float
    :param weight_scale: the lengthscale of the kernel
    :type weight_scale: vector of weight variances for input weights in neural network (length 1 if kernel is isotropic)
    :param bias_variance: the variance of the biases in the neural network.
    :type bias_variance: float
    :param ARD: Auto Relevance Determination (allows for ARD version of covariance)
    :type ARD: Boolean
    """
    part = parts.mlp.MLP(input_dim,variance,weight_variance,bias_variance,ARD)
    return kern(input_dim, [part])

def gibbs(input_dim,variance=1., mapping=None):
    """
    Gibbs and MacKay non-stationary covariance function.

    .. math::

       r = sqrt((x_i - x_j)'*(x_i - x_j))

       k(x_i, x_j) = \sigma^2*Z*exp(-r^2/(l(x)*l(x) + l(x')*l(x')))

       Z = \sqrt{2*l(x)*l(x')/(l(x)*l(x) + l(x')*l(x')}

       where :math:`l(x)` is a function giving the length scale as a function of space.
       This is the non stationary kernel proposed by Mark Gibbs in his 1997
        thesis. It is similar to an RBF but has a length scale that varies
        with input location. This leads to an additional term in front of
        the kernel.

        The parameters are :math:`\sigma^2`, the process variance, and the parameters of l(x) which is a function that can be specified by the user, by default an multi-layer peceptron is used is used.

        :param input_dim: the number of input dimensions
        :type input_dim: int
        :param variance: the variance :math:`\sigma^2`
        :type variance: float
        :param mapping: the mapping that gives the lengthscale across the input space.
        :type mapping: GPy.core.Mapping
        :param ARD: Auto Relevance Determination. If equal to "False", the kernel is isotropic (ie. one weight variance parameter \sigma^2_w), otherwise there is one weight variance parameter per dimension.
        :type ARD: Boolean
        :rtype: Kernpart object

    """
    part = parts.gibbs.Gibbs(input_dim,variance,mapping)
    return kern(input_dim, [part])

def hetero(input_dim, mapping=None, transform=None):
    """
    """
    part = parts.hetero.Hetero(input_dim,mapping,transform)
    return kern(input_dim, [part])

def poly(input_dim,variance=1., weight_variance=None,bias_variance=1.,degree=2, ARD=False):
    """
    Construct a polynomial kernel

    :param input_dim: dimensionality of the kernel, obligatory
    :type input_dim: int
    :param variance: the variance of the kernel
    :type variance: float
    :param weight_scale: the lengthscale of the kernel
    :type weight_scale: vector of weight variances for input weights.
    :param bias_variance: the variance of the biases.
    :type bias_variance: float
    :param degree: the degree of the polynomial
    :type degree: int
    :param ARD: Auto Relevance Determination (allows for ARD version of covariance)
    :type ARD: Boolean
    """
    part = parts.poly.POLY(input_dim,variance,weight_variance,bias_variance,degree,ARD)
    return kern(input_dim, [part])

def white(input_dim,variance=1.):
    """
     Construct a white kernel.

     Arguments
     ---------
    input_dimD (int), obligatory
     variance (float)
    """
    part = parts.white.White(input_dim,variance)
    return kern(input_dim, [part])

def eq_ode1(output_dim, W=None, rank=1,  kappa=None, length_scale=1., decay=None, delay=None):
    """Covariance function for first order differential equation driven by an exponentiated quadratic covariance.

    This outputs of this kernel have the form
    .. math::
       \frac{\text{d}y_j}{\text{d}t} = \sum_{i=1}^R w_{j,i} f_i(t-\delta_j) +\sqrt{\kappa_j}g_j(t) - d_jy_j(t)

    where :math:`R` is the rank of the system, :math:`w_{j,i}` is the sensitivity of the :math:`j`th output to the :math:`i`th latent function, :math:`d_j` is the decay rate of the :math:`j`th output and :math:`f_i(t)` and :math:`g_i(t)` are independent latent Gaussian processes goverened by an exponentiated quadratic covariance.
    
    :param output_dim: number of outputs driven by latent function.
    :type output_dim: int
    :param W: sensitivities of each output to the latent driving function. 
    :type W: ndarray (output_dim x rank).
    :param rank: If rank is greater than 1 then there are assumed to be a total of rank latent forces independently driving the system, each with identical covariance.
    :type rank: int
    :param decay: decay rates for the first order system. 
    :type decay: array of length output_dim.
    :param delay: delay between latent force and output response.
    :type delay: array of length output_dim.
    :param kappa: diagonal term that allows each latent output to have an independent component to the response.
    :type kappa: array of length output_dim.
    
    .. Note: see first order differential equation examples in GPy.examples.regression for some usage.
    """
    part = parts.eq_ode1.Eq_ode1(output_dim, W, rank, kappa, length_scale, decay, delay)
    return kern(2, [part])


def exponential(input_dim,variance=1., lengthscale=None, ARD=False):
    """
    Construct an exponential kernel

    :param input_dim: dimensionality of the kernel, obligatory
    :type input_dim: int
    :param variance: the variance of the kernel
    :type variance: float
    :param lengthscale: the lengthscale of the kernel
    :type lengthscale: float
    :param ARD: Auto Relevance Determination (one lengthscale per dimension)
    :type ARD: Boolean
    """
    part = parts.exponential.Exponential(input_dim,variance, lengthscale, ARD)
    return kern(input_dim, [part])

def Matern32(input_dim,variance=1., lengthscale=None, ARD=False):
    """
     Construct a Matern 3/2 kernel.

    :param input_dim: dimensionality of the kernel, obligatory
    :type input_dim: int
    :param variance: the variance of the kernel
    :type variance: float
    :param lengthscale: the lengthscale of the kernel
    :type lengthscale: float
    :param ARD: Auto Relevance Determination (one lengthscale per dimension)
    :type ARD: Boolean
    """
    part = parts.Matern32.Matern32(input_dim,variance, lengthscale, ARD)
    return kern(input_dim, [part])

def Matern52(input_dim, variance=1., lengthscale=None, ARD=False):
    """
     Construct a Matern 5/2 kernel.

    :param input_dim: dimensionality of the kernel, obligatory
    :type input_dim: int
    :param variance: the variance of the kernel
    :type variance: float
    :param lengthscale: the lengthscale of the kernel
    :type lengthscale: float
    :param ARD: Auto Relevance Determination (one lengthscale per dimension)
    :type ARD: Boolean
    """
    part = parts.Matern52.Matern52(input_dim, variance, lengthscale, ARD)
    return kern(input_dim, [part])

def bias(input_dim, variance=1.):
    """
     Construct a bias kernel.

     Arguments
     ---------
     input_dim (int), obligatory
     variance (float)
    """
    part = parts.bias.Bias(input_dim, variance)
    return kern(input_dim, [part])

def finite_dimensional(input_dim, F, G, variances=1., weights=None):
    """
    Construct a finite dimensional kernel.
    input_dim: int - the number of input dimensions
    F: np.array of functions with shape (n,) - the n basis functions
    G: np.array with shape (n,n) - the Gram matrix associated to F
    variances : np.ndarray with shape (n,)
    """
    part = parts.finite_dimensional.FiniteDimensional(input_dim, F, G, variances, weights)
    return kern(input_dim, [part])

def spline(input_dim, variance=1.):
    """
    Construct a spline kernel.

    :param input_dim: Dimensionality of the kernel
    :type input_dim: int
    :param variance: the variance of the kernel
    :type variance: float
    """
    part = parts.spline.Spline(input_dim, variance)
    return kern(input_dim, [part])

def Brownian(input_dim, variance=1.):
    """
    Construct a Brownian motion kernel.

    :param input_dim: Dimensionality of the kernel
    :type input_dim: int
    :param variance: the variance of the kernel
    :type variance: float
    """
    part = parts.Brownian.Brownian(input_dim, variance)
    return kern(input_dim, [part])

try:
    import sympy as sp
    from sympykern import spkern
    from sympy.parsing.sympy_parser import parse_expr
    sympy_available = True
except ImportError:
    sympy_available = False

if sympy_available:
    def rbf_sympy(input_dim, ARD=False, variance=1., lengthscale=1.):
        """
        Radial Basis Function covariance.
        """
        X = [sp.var('x%i' % i) for i in range(input_dim)]
        Z = [sp.var('z%i' % i) for i in range(input_dim)]
        rbf_variance = sp.var('rbf_variance',positive=True)
        if ARD:
            rbf_lengthscales = [sp.var('rbf_lengthscale_%i' % i, positive=True) for i in range(input_dim)]
            dist_string = ' + '.join(['(x%i-z%i)**2/rbf_lengthscale_%i**2' % (i, i, i) for i in range(input_dim)])
            dist = parse_expr(dist_string)
            f =  rbf_variance*sp.exp(-dist/2.)
        else:
            rbf_lengthscale = sp.var('rbf_lengthscale',positive=True)
            dist_string = ' + '.join(['(x%i-z%i)**2' % (i, i) for i in range(input_dim)])
            dist = parse_expr(dist_string)
            f =  rbf_variance*sp.exp(-dist/(2*rbf_lengthscale**2))
        return kern(input_dim, [spkern(input_dim, f)])

    def sympykern(input_dim, k):
        """
        A kernel from a symbolic sympy representation
        """
        return kern(input_dim, [spkern(input_dim, k)])
del sympy_available

def periodic_exponential(input_dim=1, variance=1., lengthscale=None, period=2 * np.pi, n_freq=10, lower=0., upper=4 * np.pi):
    """
    Construct an periodic exponential kernel

    :param input_dim: dimensionality, only defined for input_dim=1
    :type input_dim: int
    :param variance: the variance of the kernel
    :type variance: float
    :param lengthscale: the lengthscale of the kernel
    :type lengthscale: float
    :param period: the period
    :type period: float
    :param n_freq: the number of frequencies considered for the periodic subspace
    :type n_freq: int
    """
    part = parts.periodic_exponential.PeriodicExponential(input_dim, variance, lengthscale, period, n_freq, lower, upper)
    return kern(input_dim, [part])

def periodic_Matern32(input_dim, variance=1., lengthscale=None, period=2 * np.pi, n_freq=10, lower=0., upper=4 * np.pi):
    """
     Construct a periodic Matern 3/2 kernel.

     :param input_dim: dimensionality, only defined for input_dim=1
     :type input_dim: int
     :param variance: the variance of the kernel
     :type variance: float
     :param lengthscale: the lengthscale of the kernel
     :type lengthscale: float
     :param period: the period
     :type period: float
     :param n_freq: the number of frequencies considered for the periodic subspace
     :type n_freq: int
    """
    part = parts.periodic_Matern32.PeriodicMatern32(input_dim, variance, lengthscale, period, n_freq, lower, upper)
    return kern(input_dim, [part])

def periodic_Matern52(input_dim, variance=1., lengthscale=None, period=2 * np.pi, n_freq=10, lower=0., upper=4 * np.pi):
    """
     Construct a periodic Matern 5/2 kernel.

     :param input_dim: dimensionality, only defined for input_dim=1
     :type input_dim: int
     :param variance: the variance of the kernel
     :type variance: float
     :param lengthscale: the lengthscale of the kernel
     :type lengthscale: float
     :param period: the period
     :type period: float
     :param n_freq: the number of frequencies considered for the periodic subspace
     :type n_freq: int
    """
    part = parts.periodic_Matern52.PeriodicMatern52(input_dim, variance, lengthscale, period, n_freq, lower, upper)
    return kern(input_dim, [part])

def prod(k1,k2,tensor=False):
    """
     Construct a product kernel over input_dim from two kernels over input_dim

    :param k1, k2: the kernels to multiply
    :type k1, k2: kernpart
    :param tensor: The kernels are either multiply as functions defined on the same input space (default) or on the product of the input spaces
    :type tensor: Boolean
    :rtype: kernel object
    """
    part = parts.prod.Prod(k1, k2, tensor)
    return kern(part.input_dim, [part])

def symmetric(k):
    """
    Construct a symmetric kernel from an existing kernel
    """
    k_ = k.copy()
    k_.parts = [symmetric.Symmetric(p) for p in k.parts]
    return k_

def coregionalize(output_dim,W_columns=1, W=None, kappa=None):
    """
    Coregionlization matrix B, of the form:
    .. math::
       \mathbf{B} = \mathbf{W}\mathbf{W}^\top + kappa \mathbf{I}

    An intrinsic/linear coregionalization kernel of the form
    .. math::
       k_2(x, y)=\mathbf{B} k(x, y)

    it is obtainded as the tensor product between a kernel k(x,y) and B.

<<<<<<< HEAD
    :param output_dim: the number of outputs to corregionalize
    :type output_dim: int
=======
    :param num_outputs: the number of outputs to coregionalize
    :type num_outputs: int
>>>>>>> 7af2d62e
    :param W_columns: number of columns of the W matrix (this parameter is ignored if parameter W is not None)
    :type W_colunns: int
    :param W: a low rank matrix that determines the correlations between the different outputs, together with kappa it forms the coregionalization matrix B
    :type W: numpy array of dimensionality (num_outpus, W_columns)
    :param kappa: a vector which allows the outputs to behave independently
    :type kappa: numpy array of dimensionality  (output_dim,)
    :rtype: kernel object

    """
    p = parts.coregionalize.Coregionalize(output_dim,W_columns,W,kappa)
    return kern(1,[p])


def rational_quadratic(input_dim, variance=1., lengthscale=1., power=1.):
    """
     Construct rational quadratic kernel.

    :param input_dim: the number of input dimensions
    :type input_dim: int (input_dim=1 is the only value currently supported)
    :param variance: the variance :math:`\sigma^2`
    :type variance: float
    :param lengthscale: the lengthscale :math:`\ell`
    :type lengthscale: float
    :rtype: kern object

    """
    part = parts.rational_quadratic.RationalQuadratic(input_dim, variance, lengthscale, power)
    return kern(input_dim, [part])

def fixed(input_dim, K, variance=1.):
    """
     Construct a Fixed effect kernel.

    :param input_dim: the number of input dimensions
    :type input_dim: int (input_dim=1 is the only value currently supported)
    :param K: the variance :math:`\sigma^2`
    :type K: np.array
    :param variance: kernel variance
    :type variance: float
    :rtype: kern object
    """
    part = parts.fixed.Fixed(input_dim, K, variance)
    return kern(input_dim, [part])

def rbfcos(input_dim, variance=1., frequencies=None, bandwidths=None, ARD=False):
    """
    construct a rbfcos kernel
    """
    part = parts.rbfcos.RBFCos(input_dim, variance, frequencies, bandwidths, ARD)
    return kern(input_dim, [part])

def independent_outputs(k):
    """
    Construct a kernel with independent outputs from an existing kernel
    """
    for sl in k.input_slices:
        assert (sl.start is None) and (sl.stop is None), "cannot adjust input slices! (TODO)"
    _parts = [parts.independent_outputs.IndependentOutputs(p) for p in k.parts]
    return kern(k.input_dim+1,_parts)

def hierarchical(k):
    """
    TODO THis can't be right! Construct a kernel with independent outputs from an existing kernel
    """
    # for sl in k.input_slices:
    #     assert (sl.start is None) and (sl.stop is None), "cannot adjust input slices! (TODO)"
    _parts = [parts.hierarchical.Hierarchical(k.parts)]
    return kern(k.input_dim+len(k.parts),_parts)

def build_lcm(input_dim, output_dim, kernel_list = [], W_columns=1,W=None,kappa=None):
    """
    Builds a kernel of a linear coregionalization model

    :input_dim: Input dimensionality
    :output_dim: Number of outputs
    :kernel_list: List of coregionalized kernels, each element in the list will be multiplied by a different corregionalization matrix
    :type kernel_list: list of GPy kernels
    :param W_columns: number tuples of the corregionalization parameters 'coregion_W'
    :type W_columns: integer

    ..Note the kernels dimensionality is overwritten to fit input_dim
    """

    for k in kernel_list:
        if k.input_dim <> input_dim:
            k.input_dim = input_dim
            warnings.warn("kernel's input dimension overwritten to fit input_dim parameter.")

    k_coreg = coregionalize(output_dim,W_columns,W,kappa)
    kernel = kernel_list[0]**k_coreg.copy()

    for k in kernel_list[1:]:
        k_coreg = coregionalize(output_dim,W_columns,W,kappa)
        kernel += k**k_coreg.copy()

    return kernel<|MERGE_RESOLUTION|>--- conflicted
+++ resolved
@@ -373,7 +373,7 @@
     k_.parts = [symmetric.Symmetric(p) for p in k.parts]
     return k_
 
-def coregionalize(output_dim,W_columns=1, W=None, kappa=None):
+def coregionalize(output_dim,rank=1, W=None, kappa=None):
     """
     Coregionlization matrix B, of the form:
     .. math::
@@ -385,23 +385,18 @@
 
     it is obtainded as the tensor product between a kernel k(x,y) and B.
 
-<<<<<<< HEAD
     :param output_dim: the number of outputs to corregionalize
     :type output_dim: int
-=======
-    :param num_outputs: the number of outputs to coregionalize
-    :type num_outputs: int
->>>>>>> 7af2d62e
-    :param W_columns: number of columns of the W matrix (this parameter is ignored if parameter W is not None)
-    :type W_colunns: int
+    :param rank: number of columns of the W matrix (this parameter is ignored if parameter W is not None)
+    :type rank: int
     :param W: a low rank matrix that determines the correlations between the different outputs, together with kappa it forms the coregionalization matrix B
-    :type W: numpy array of dimensionality (num_outpus, W_columns)
+    :type W: numpy array of dimensionality (num_outpus, rank)
     :param kappa: a vector which allows the outputs to behave independently
     :type kappa: numpy array of dimensionality  (output_dim,)
     :rtype: kernel object
 
     """
-    p = parts.coregionalize.Coregionalize(output_dim,W_columns,W,kappa)
+    p = parts.coregionalize.Coregionalize(output_dim,rank,W,kappa)
     return kern(1,[p])
 
 
@@ -461,7 +456,7 @@
     _parts = [parts.hierarchical.Hierarchical(k.parts)]
     return kern(k.input_dim+len(k.parts),_parts)
 
-def build_lcm(input_dim, output_dim, kernel_list = [], W_columns=1,W=None,kappa=None):
+def build_lcm(input_dim, output_dim, kernel_list = [], rank=1,W=None,kappa=None):
     """
     Builds a kernel of a linear coregionalization model
 
@@ -469,8 +464,8 @@
     :output_dim: Number of outputs
     :kernel_list: List of coregionalized kernels, each element in the list will be multiplied by a different corregionalization matrix
     :type kernel_list: list of GPy kernels
-    :param W_columns: number tuples of the corregionalization parameters 'coregion_W'
-    :type W_columns: integer
+    :param rank: number tuples of the corregionalization parameters 'coregion_W'
+    :type rank: integer
 
     ..Note the kernels dimensionality is overwritten to fit input_dim
     """
@@ -480,11 +475,11 @@
             k.input_dim = input_dim
             warnings.warn("kernel's input dimension overwritten to fit input_dim parameter.")
 
-    k_coreg = coregionalize(output_dim,W_columns,W,kappa)
+    k_coreg = coregionalize(output_dim,rank,W,kappa)
     kernel = kernel_list[0]**k_coreg.copy()
 
     for k in kernel_list[1:]:
-        k_coreg = coregionalize(output_dim,W_columns,W,kappa)
+        k_coreg = coregionalize(output_dim,rank,W,kappa)
         kernel += k**k_coreg.copy()
 
     return kernel