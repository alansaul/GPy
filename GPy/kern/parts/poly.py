--- conflicted
+++ resolved
@@ -20,16 +20,9 @@
     be set by hand.
 
     The kernel is not recommended as it is badly behaved when the
-<<<<<<< HEAD
-    \sigma^2_w*x'*y + \sigma^2_b has a magnitude greater than one. For completeness
-    there will be an automatic relevance determination version of this
-    kernel provided (NOT YET IMPLEMENTED!).
-=======
     :math:`\sigma^2_w\*x'\*y + \sigma^2_b` has a magnitude greater than one. For completeness
     there is an automatic relevance determination version of this
-    kernel provided.
->>>>>>> a976d2b4
-
+    kernel provided (NOTE YET IMPLEMENTED!).
     :param input_dim: the number of input dimensions
     :type input_dim: int 
     :param variance: the variance :math:`\sigma^2`
